name: Linting and Testing

on:
    pull_request:
    push:
        branches: [main]

jobs:
    lint-and-test:
        runs-on: ubuntu-latest
        steps:
            - uses: actions/checkout@v4

            - name: Install uv
              uses: astral-sh/setup-uv@v3
              with:
                version: "0.5.4"
                enable-cache: true

            - name: Set up Python
              run: uv python install 3.11

            - name: Install latest ruff
              run: |
                python -m pip install --upgrade pip
                pip install ruff

            - name: Install dependencies
              run: uv sync --dev

            # Ruff handles linting, formatting, and import sorting
            - name: Run ruff linting
              run: uv run ruff check .

<<<<<<< HEAD
            - name: Run ruff formatting check
=======
            - name: Run ruff format check
>>>>>>> abeea7ff
              run: uv run ruff format --check .

            - name: Run pylint
              run: uv run pylint src --output-format=text
              continue-on-error: true

            - name: Run mypy
              run: uv run mypy src --ignore-missing-imports
              continue-on-error: true

            - name: Run tests
              run: uv run pytest tests/ --cov=src --cov-report=xml

            - name: Upload coverage to Codecov
              uses: codecov/codecov-action@v3
              with:
                file: ./coverage.xml
                fail_ci_if_error: false<|MERGE_RESOLUTION|>--- conflicted
+++ resolved
@@ -32,11 +32,7 @@
             - name: Run ruff linting
               run: uv run ruff check .
 
-<<<<<<< HEAD
-            - name: Run ruff formatting check
-=======
             - name: Run ruff format check
->>>>>>> abeea7ff
               run: uv run ruff format --check .
 
             - name: Run pylint
