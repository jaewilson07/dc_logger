#!/usr/bin/env python3
"""
Example: Enhanced Logging Features with level_name, optional action, and method passing

This example demonstrates the new enhanced logging features:
- level_name: Custom categorization of logs
- action: Only appears when action_name is provided (not None)
- method: HTTP method or operation type passed to logger calls
"""

import asyncio
<<<<<<< HEAD

from dc_logger.client.Log import LogLevel

from dc_logger import log_call
from dc_logger.client.base import (
    Handler_BufferSettings,
    HandlerInstance,
    Logger,
    set_global_logger,
)
from dc_logger.services.console.base import Console_ServiceConfig, ConsoleHandler
=======
from dc_logger import log_call
from dc_logger.client.models import LogLevel
from dc_logger.client.base import Logger, HandlerInstance, Handler_BufferSettings, set_global_logger
from dc_logger.services.console.base import ConsoleHandler, Console_ServiceConfig
>>>>>>> 746efe0b

# Set up JSON console logger to see the actual output
console_config = Console_ServiceConfig(
    output_mode="console",
    output_type="json"
)

buffer_settings = Handler_BufferSettings()
console_handler = ConsoleHandler(
    buffer_settings=buffer_settings,
    service_config=console_config
)

handler_instance = HandlerInstance(
    service_handler=console_handler,
    handler_name="json_console",
    log_level=LogLevel.INFO
)

json_logger = Logger(
    handlers=[handler_instance],
    app_name="enhanced_demo"
)

set_global_logger(json_logger)

# Example 1: Basic usage with level_name (no action_name)
@log_call(level_name="get_data")
def get_data(dataset_id: str, **kwargs):
    """Get dataset data - demonstrates level_name usage."""
    print(f"  [LOGGER AVAILABLE] Requesting dataset {dataset_id}")
    print(f"  [LOGGER AVAILABLE] Parameters: {kwargs}")

    # Simulate API call
    result = {"id": dataset_id, "rows": 1000, "columns": 5}

    print(f"  [LOGGER AVAILABLE] Response: {len(result)} fields")
    return result

# Example 2: Different level_name for different operations
@log_call(level_name="route_function")
def route_function(endpoint: str, method: str = "GET"):
    """Route function - demonstrates different level_name."""
    print(f"  [LOGGER AVAILABLE] Routing to {endpoint}")

    # Simulate routing logic
    response = {"endpoint": endpoint, "method": method, "status": "routed"}

    print(f"  [LOGGER AVAILABLE] Route completed: {response}")
    return response

# Example 3: Class method with level_name
@log_call(level_name="class_method")
def class_method(self, entity_id: str):
    """Class method - demonstrates level_name for class methods."""
    print(f"  [LOGGER AVAILABLE] Processing entity {entity_id}")

    # Simulate entity processing
    result = {"entity_id": entity_id, "status": "processed"}

    print(f"  [LOGGER AVAILABLE] Entity processed: {result}")
    return result

# Example 4: No action_name (should not appear in completion logs)
@log_call(level_name="looper")
def looper(offset: int = 0, limit: int = 100):
    """Looper function - no action_name, should not appear in logs."""
    print(f"  [LOGGER AVAILABLE] Looper params: offset={offset}, limit={limit}")

    # Simulate processing
    records = [{"id": i, "data": f"record_{i}"} for i in range(offset, offset + limit)]

    print(f"  [LOGGER AVAILABLE] Processed {len(records)} records")
    return records

# Example 5: Both action_name and level_name
@log_call(action_name="custom_action", level_name="get_data_stream")
async def get_data_stream(dataset_id: str, **kwargs):
    """Get data stream - demonstrates both action_name and level_name."""
    print(f"  [LOGGER AVAILABLE] Starting stream for {dataset_id}")
    print(f"  [LOGGER AVAILABLE] Stream params: {kwargs}")

    # Simulate streaming
    for i in range(3):
        chunk = {"chunk": i, "data": f"stream_data_{i}"}
        print(f"  [LOGGER AVAILABLE] Stream chunk {i}")
        yield chunk

    print("  [LOGGER AVAILABLE] Stream completed")

# Example 6: Different log levels with method and level_name
@log_call(level_name="error_handling")
def error_handling():
    """Demonstrate different log levels with method and level_name."""
    print("  [LOGGER AVAILABLE] Debug message")
    print("  [LOGGER AVAILABLE] Info message")
    print("  [LOGGER AVAILABLE] Warning message")
    print("  [LOGGER AVAILABLE] Error message")
    print("  [LOGGER AVAILABLE] Critical message")

    return "error_handling_completed"

async def main():
    """Demonstrate enhanced logging features."""
    print("Enhanced Logging Features Example")
    print("=" * 60)
    print("This example shows the new enhanced logging features:")
    print("- level_name: Custom categorization of logs")
    print("- action: Only appears when action_name is provided")
    print("- method: HTTP method or operation type")
    print()

    print("1. get_data with level_name (no action_name):")
    result1 = get_data("dataset_123", include_metadata=True)
    print(f"Result: {result1}")
    print()

    print("2. route_function with different level_name:")
    result2 = route_function("/api/data", "POST")
    print(f"Result: {result2}")
    print()

    print("3. class_method with level_name:")
    result3 = class_method(None, "entity_456")
    print(f"Result: {result3}")
    print()

    print("4. looper with level_name only (no action_name):")
    result4 = looper(offset=0, limit=5)
    print(f"Result: {len(result4)} records")
    print()

    print("5. get_data_stream with both action_name and level_name:")
    async for chunk in get_data_stream("dataset_789", format="json"):
        print(f"Received chunk: {chunk}")
    print()

    print("6. Different log levels with method and level_name:")
    result6 = error_handling()
    print(f"Result: {result6}")
    print()

    print("=" * 60)
    print("ENHANCED FEATURES DEMONSTRATED:")
    print("[OK] level_name field added to logs for categorization")
    print("[OK] action field only appears when action_name is provided")
    print("[OK] method parameter passed to logger calls")
    print("[OK] Different level_name for different operations")
    print("[OK] Both action_name and level_name can be used together")
    print("[OK] All log levels support method and level_name parameters")
    print()
    print("KEY BENEFITS:")
    print("- Better log categorization with level_name")
    print("- Cleaner logs when action is not needed")
    print("- HTTP method tracking for API operations")
    print("- Perfect for Domo library integration")
    print("- Consistent logging across all decorated functions")

if __name__ == "__main__":
    asyncio.run(main())<|MERGE_RESOLUTION|>--- conflicted
+++ resolved
@@ -9,9 +9,8 @@
 """
 
 import asyncio
-<<<<<<< HEAD
 
-from dc_logger.client.Log import LogLevel
+from dc_logger.client.models import LogLevel
 
 from dc_logger import log_call
 from dc_logger.client.base import (
@@ -21,12 +20,6 @@
     set_global_logger,
 )
 from dc_logger.services.console.base import Console_ServiceConfig, ConsoleHandler
-=======
-from dc_logger import log_call
-from dc_logger.client.models import LogLevel
-from dc_logger.client.base import Logger, HandlerInstance, Handler_BufferSettings, set_global_logger
-from dc_logger.services.console.base import ConsoleHandler, Console_ServiceConfig
->>>>>>> 746efe0b
 
 # Set up JSON console logger to see the actual output
 console_config = Console_ServiceConfig(
