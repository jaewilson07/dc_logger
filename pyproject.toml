--- conflicted
+++ resolved
@@ -61,26 +61,13 @@
 
 [tool.ruff.lint]
 select = ["E", "F", "I", "N", "W", "UP"]
-<<<<<<< HEAD
-ignore = ["E501"]  # Line too long (handled by ruff format)
-=======
 ignore = ["E501"]
->>>>>>> abeea7ff
 
 [tool.ruff.lint.isort]
 combine-as-imports = true
 force-wrap-aliases = true
 split-on-trailing-comma = true
 
-<<<<<<< HEAD
-[tool.ruff.format]
-quote-style = "double"
-indent-style = "space"
-skip-magic-trailing-comma = false
-line-ending = "auto"
-
-=======
->>>>>>> abeea7ff
 [tool.mypy]
 python_version = "3.9"
 warn_return_any = true
